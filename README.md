# mold: A Modern Linker

mold is a faster drop-in replacement for existing Unix linkers.
It is several times faster than LLVM lld linker, the second-fastest
open-source linker which I originally created a few years ago.
mold is created for increasing developer productivity by reducing
build time especially in rapid debug-edit-rebuild cycles.

Here is a performance comparison of GNU gold, LLVM lld, and mold for
linking final debuginfo-enabled executables of major large programs
on a simulated 8-core 16-threads machine.

![Link speed comparison](docs/comparison.png)

| Program (linker output size)  | GNU gold | LLVM lld | mold
|-------------------------------|----------|----------|--------
| Chrome 96 (1.89 GiB)          | 53.86s   | 11.74s   | 2.21s
| Clang 13 (3.18 GiB)           | 64.12s   | 5.82s    | 2.90s
| Firefox 89 libxul (1.64 GiB)  | 32.95s   | 6.80s    | 1.42s

mold is so fast that it is only 2x _slower_ than `cp` on the same
machine.

Feel free to [file a bug](https://github.com/rui314/mold/issues) if
you find mold is not faster than other linkers.

## Why does the speed of linking matter?

If you are using a compiled language such as C, C++ or Rust, a build
consists of two phases. In the first phase, a compiler compiles a
source file into an object file (`.o` files). In the second phase,
a linker takes all object files to combine them into a single executable
or a shared library file.

The second phase takes a long time if your build output is large.
mold can make it faster, saving your time and keeping you from being
distracted while waiting for a long build to finish. The difference is
most noticeable when you are in rapid debug-edit-rebuild cycles.

## How to build

mold is written in C++20, so you need a very recent version of GCC or
Clang. I'm using Ubuntu 20.04 as a development platform. In that
environment, you can build mold by the following commands.

### Install dependencies

#### Ubuntu 20.04 and later / Debian 11 and later

```shell
sudo apt-get update
sudo apt-get install -y build-essential git clang cmake libstdc++-10-dev libssl-dev libxxhash-dev zlib1g-dev
```

#### Fedora 34 and later

```shell
<<<<<<< HEAD
sudo dnf install -y git clang cmake openssl-devel xxhash-devel zlib-devel
=======
sudo dnf install -y git clang-c++ cmake openssl-devel xxhash-devel zlib-devel libstdc++-devel
>>>>>>> 1c9eea00
```

### Compile mold

```shell
git clone https://github.com/rui314/mold.git
cd mold
git checkout v1.0.0
make -j$(nproc)
sudo make install
```

By default, `mold` is installed to `/usr/local/bin`.

If you don't use a recent enough Linux distribution, or if for any reason `make`
in the above commands doesn't work for you, you can use Docker to build it in
a Docker environment. To do so, just run `./build-static.sh` in this
directory instead of running `make -j$(nproc)`. The shell script creates a
Ubuntu 20.04 Docker image, installs necessary tools and libraries to it,
and builds mold as a statically-linked executable.

`make test` depends on a few more packages. To install, run the following commands:

```shell
sudo dpkg --add-architecture i386
sudo apt update
sudo apt-get install bsdmainutils dwarfdump libc6-dev:i386 lib32gcc-10-dev libstdc++-10-dev-arm64-cross gcc-10-aarch64-linux-gnu g++-10-aarch64-linux-gnu
```

## How to use

On Unix, the linker command (which is usually `/usr/bin/ld`) is
invoked indirectly by `cc` (or `gcc` or `clang`), which is typically
in turn indirectly invoked by `make` or some other build system command.

A classic way to use `mold`:

- `clang` before 12.0: pass `-fuse-ld=<absolute-path-to-mold-executable>`;
- clang after 12.0: pass `--ld-path=<absolute-path-to-mold-executable>`;
- gcc: `--ld-path` patch [has been declined by GCC maintainers](https://gcc.gnu.org/pipermail/gcc-patches/2021-June/573833.html), instead they advise to use a [workaround](https://gcc.gnu.org/pipermail/gcc-patches/2021-June/573823.html): create directory `<dirname>`, then `ln -s <path-to-mold> <dirname>/ld`, and then pass `-B<dirname>` (`-B` tells GCC to look for `ld` in specified location).

It is sometimes very hard to pass an appropriate command line option
to `cc` to specify an alternative linker.  To deal with the situation,
mold has a feature to intercept all invocations of `ld`, `ld.lld` or
`ld.gold` and redirect it to itself. To use the feature, run `make`
(or another build command) as a subcommand of mold as follows:

```shell
mold -run make <make-options-if-any>
```

Here's an example showing how to link Rust code when using the
cargo package manager:

```shell
mold -run cargo build
```

Internally, mold invokes a given command with `LD_PRELOAD` environment
variable set to its companion shared object file. The shared object
file intercepts all function calls to `exec(3)`-family functions to
replace `argv[0]` with `mold` if it is `ld`, `ld.gold` or `ld.lld`.

mold leaves its identification string in `.comment` section in an output
file. You can print it out to verify that you are actually using mold.

```shell
readelf -p .comment <executable-file>

String dump of section '.comment':
  [     0]  GCC: (Ubuntu 10.2.0-5ubuntu1~20.04) 10.2.0
  [    2b]  mold 9a1679b47d9b22012ec7dfbda97c8983956716f7
```

If `mold` is in `.comment`, the file is created by mold.

## Why is mold so fast?

One reason is because it simply uses faster algorithms and efficient
data structures than other linkers do. The other reason is that the
new linker is highly parallelized.

Here is a side-by-side comparison of per-core CPU usage of lld (left)
and mold (right). They are linking the same program, Chromium
executable.

![CPU usage comparison in htop animation](docs/htop.gif)

As you can see, mold uses all available cores throughout its execution
and finishes quickly. On the other hand, lld failed to use available
cores most of the time. In this demo, the maximum parallelism is
artificially capped to 16 so that the bars fit in the GIF.

For details, please read [design notes](docs/design.md).

# Logo

-![mold image](docs/mold.jpg)<|MERGE_RESOLUTION|>--- conflicted
+++ resolved
@@ -55,11 +55,7 @@
 #### Fedora 34 and later
 
 ```shell
-<<<<<<< HEAD
-sudo dnf install -y git clang cmake openssl-devel xxhash-devel zlib-devel
-=======
-sudo dnf install -y git clang-c++ cmake openssl-devel xxhash-devel zlib-devel libstdc++-devel
->>>>>>> 1c9eea00
+sudo dnf install -y git clang cmake openssl-devel xxhash-devel zlib-devel libstdc++-devel
 ```
 
 ### Compile mold
